//===----------------------------------------------------------------------===//
//
// This source file is part of the Swift Collections open source project
//
// Copyright (c) 2022 Apple Inc. and the Swift project authors
// Licensed under Apache License v2.0 with Runtime Library Exception
//
// See https://swift.org/LICENSE.txt for license information
//
//===----------------------------------------------------------------------===//

import _CollectionsUtilities

extension PersistentSet: _UniqueCollection {}

extension PersistentSet {
  @discardableResult
  public mutating func remove(at position: Index) -> Element {
    precondition(_isValid(position))
    _invalidateIndices()
    let r = _root.remove(.top, at: position._path)
    precondition(r.remainder == nil)
    return r.removed.key
<<<<<<< HEAD
=======
  }

  /// Replace the member at the given index with a new value that compares equal
  /// to it.
  ///
  /// This is useful when equal elements can be distinguished by identity
  /// comparison or some other means. Updating a member through this method
  /// does not require any hashing operations.
  ///
  /// Calling this method invalidates all existing indices.
  ///
  /// - Parameter item: The new value that should replace the original element.
  ///     `item` must compare equal to the original value.
  ///
  /// - Parameter index: The index of the element to be replaced.
  ///
  /// - Returns: The original element that was replaced.
  ///
  /// - Complexity: Amortized O(1).
  public mutating func update(_ member: Element, at index: Index) -> Element {
    precondition(_isValid(index), "Invalid index")
    precondition(index._path.isOnItem, "Can't get element at endIndex")
    _invalidateIndices()
    return _UnsafeHandle.update(index._path.node) {
      let p = $0.itemPtr(at: index._path.currentItemSlot)
      var old = member
      precondition(
        member == p.pointee.key,
        "The replacement item must compare equal to the original")
      swap(&p.pointee.key, &old)
      return old
    }
>>>>>>> 51ad2c40
  }
}<|MERGE_RESOLUTION|>--- conflicted
+++ resolved
@@ -21,8 +21,6 @@
     let r = _root.remove(.top, at: position._path)
     precondition(r.remainder == nil)
     return r.removed.key
-<<<<<<< HEAD
-=======
   }
 
   /// Replace the member at the given index with a new value that compares equal
@@ -55,6 +53,5 @@
       swap(&p.pointee.key, &old)
       return old
     }
->>>>>>> 51ad2c40
   }
 }